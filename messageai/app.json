--- conflicted
+++ resolved
@@ -14,14 +14,10 @@
     },
     "ios": {
       "supportsTablet": true,
-<<<<<<< HEAD
-      "bundleIdentifier": "com.amanyrath.messageai"
-=======
       "bundleIdentifier": "com.amanyrath.messageai",
       "infoPlist": {
         "ITSAppUsesNonExemptEncryption": false
       }
->>>>>>> b6e6f304
     },
     "android": {
       "adaptiveIcon": {
